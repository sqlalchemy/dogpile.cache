# mypy: ignore-errors

from __future__ import annotations

import collections
import itertools
import json
import random
from threading import Lock
from threading import Thread
import time
from typing import Any
from typing import Dict
import uuid

import pytest

from dogpile.cache import CacheRegion
from dogpile.cache import register_backend
from dogpile.cache.api import CacheBackend
from dogpile.cache.api import CacheMutex
from dogpile.cache.api import CantDeserializeException
from dogpile.cache.api import NO_VALUE
from dogpile.cache.region import _backend_loader
from .assertions import assert_raises_message
from .assertions import eq_


def gen_some_key():
    return f"some_key_{random.randint(1, 100000)}"


class _GenericBackendFixture:
    @classmethod
    def setup_class(cls):
        backend_cls = _backend_loader.load(cls.backend)
        try:
            arguments = cls.config_args.get("arguments", {})
            backend = backend_cls(arguments)
        except ImportError:
            pytest.skip("Backend %s not installed" % cls.backend)
        cls._check_backend_available(backend)

    def teardown_method(self, method):
        some_key = gen_some_key()
        if self._region_inst:
            for key in self._keys:
                self._region_inst.delete(key)
            self._keys.clear()
        elif self._backend_inst:
            self._backend_inst.delete(some_key)

    @classmethod
    def _check_backend_available(cls, backend):
        pass

<<<<<<< HEAD
    region_args: Dict[str, Any] = {}
=======
    backend: str
    region_args = {}
>>>>>>> 34818c3a
    config_args = {}
    extra_arguments = {}
    backend_argument_names = ()

    _region_inst = None
    _backend_inst = None

    _keys = set()

    def _region(self, backend=None, region_args={}, config_args={}):
        _region_args = {}

        # TODO: maybe we use a class-level naming convention instead
        # of a dict here so that arguments merge naturally

        for cls in reversed(self.__class__.__mro__):
            if "region_args" in cls.__dict__:
                _region_args.update(cls.__dict__["region_args"])

        _region_args.update(**region_args)
        _config_args = self.config_args.copy()
        _config_args.update(config_args)

        def _store_keys(key):
            if existing_key_mangler:
                key = existing_key_mangler(key)
            self._keys.add(key)
            return key

        self._region_inst = reg = CacheRegion(**_region_args)

        existing_key_mangler = self._region_inst.key_mangler
        self._region_inst.key_mangler = _store_keys
        self._region_inst._user_defined_key_mangler = _store_keys

        reg.configure(backend or self.backend, **_config_args)
        return reg

    def _backend(self):
        backend_cls = _backend_loader.load(self.backend)
        _config_args = self.config_args.copy()
        arguments = _config_args.get("arguments", {})
        arguments = {**arguments, **self.extra_arguments}
        self._backend_inst = backend_cls(arguments)
        return self._backend_inst


class _GenericBackendTestSuite(_GenericBackendFixture):
    def test_backend_get_nothing(self):
        backend = self._backend()
        some_key = gen_some_key()
        eq_(backend.get_serialized(some_key), NO_VALUE)

    def test_backend_delete_nothing(self):
        backend = self._backend()
        some_key = gen_some_key()
        backend.delete(some_key)

    def test_backend_set_get_value(self):
        backend = self._backend()
        some_key = gen_some_key()
        backend.set_serialized(some_key, b"some value")
        eq_(backend.get_serialized(some_key), b"some value")

    def test_backend_delete(self):
        backend = self._backend()
        some_key = gen_some_key()
        backend.set_serialized(some_key, b"some value")
        backend.delete(some_key)
        eq_(backend.get_serialized(some_key), NO_VALUE)

    def test_region_is_key_locked(self):
        reg = self._region()
        random_key = str(uuid.uuid1())
        assert not reg.get(random_key)
        eq_(reg.key_is_locked(random_key), False)
        # ensures that calling key_is_locked doesn't acquire the lock
        eq_(reg.key_is_locked(random_key), False)

        mutex = reg.backend.get_mutex(random_key)
        if mutex:
            mutex.acquire()
            eq_(reg.key_is_locked(random_key), True)
            mutex.release()
            eq_(reg.key_is_locked(random_key), False)

    def test_region_set_get_value(self):
        reg = self._region()
        some_key = gen_some_key()
        reg.set(some_key, "some value")
        eq_(reg.get(some_key), "some value")

    def test_region_set_multiple_values(self):
        reg = self._region()
        values = {"key1": "value1", "key2": "value2", "key3": "value3"}
        reg.set_multi(values)
        eq_(values["key1"], reg.get("key1"))
        eq_(values["key2"], reg.get("key2"))
        eq_(values["key3"], reg.get("key3"))

    def test_region_get_zero_multiple_values(self):
        reg = self._region()
        eq_(reg.get_multi([]), [])

    def test_region_set_zero_multiple_values(self):
        reg = self._region()
        reg.set_multi({})

    def test_region_set_zero_multiple_values_w_decorator(self):
        reg = self._region()
        values = reg.get_or_create_multi([], lambda: 0)
        eq_(values, [])

    def test_region_get_or_create_multi_w_should_cache_none(self):
        reg = self._region()
        values = reg.get_or_create_multi(
            ["key1", "key2", "key3"],
            lambda *k: [None, None, None],
            should_cache_fn=lambda v: v is not None,
        )
        eq_(values, [None, None, None])

    def test_region_get_multiple_values(self):
        reg = self._region()
        key1 = "value1"
        key2 = "value2"
        key3 = "value3"
        reg.set("key1", key1)
        reg.set("key2", key2)
        reg.set("key3", key3)
        values = reg.get_multi(["key1", "key2", "key3"])
        eq_([key1, key2, key3], values)

    def test_region_get_nothing_multiple(self):
        reg = self._region()
        reg.delete_multi(["key1", "key2", "key3", "key4", "key5"])
        values = {"key1": "value1", "key3": "value3", "key5": "value5"}
        reg.set_multi(values)
        reg_values = reg.get_multi(
            ["key1", "key2", "key3", "key4", "key5", "key6"]
        )
        eq_(
            reg_values,
            ["value1", NO_VALUE, "value3", NO_VALUE, "value5", NO_VALUE],
        )

    def test_region_get_empty_multiple(self):
        reg = self._region()
        reg_values = reg.get_multi([])
        eq_(reg_values, [])

    def test_region_delete_multiple(self):
        reg = self._region()
        values = {"key1": "value1", "key2": "value2", "key3": "value3"}
        reg.set_multi(values)
        reg.delete_multi(["key2", "key10"])
        eq_(values["key1"], reg.get("key1"))
        eq_(NO_VALUE, reg.get("key2"))
        eq_(values["key3"], reg.get("key3"))
        eq_(NO_VALUE, reg.get("key10"))

    def test_region_set_get_nothing(self):
        reg = self._region()
        some_key = gen_some_key()
        reg.delete_multi([some_key])
        eq_(reg.get(some_key), NO_VALUE)

    def test_region_creator(self):
        reg = self._region()

        def creator():
            return "some value"

        some_key = gen_some_key()
        eq_(reg.get_or_create(some_key, creator), "some value")

    @pytest.mark.time_intensive
    def test_threaded_dogpile(self):
        # run a basic dogpile concurrency test.
        # note the concurrency of dogpile itself
        # is intensively tested as part of dogpile.
        reg = self._region(config_args={"expiration_time": 0.25})
        lock = Lock()
        canary = []
        some_key = gen_some_key()

        def creator():
            ack = lock.acquire(False)
            canary.append(ack)
            time.sleep(0.25)
            if ack:
                lock.release()
            return "some value"

        def f():
            for x in range(5):
                reg.get_or_create(some_key, creator)
                time.sleep(0.5)

        threads = [Thread(target=f) for i in range(10)]
        for t in threads:
            t.start()
        for t in threads:
            t.join()
        assert len(canary) > 2
        if not reg.backend.has_lock_timeout():
            assert False not in canary

    @pytest.mark.time_intensive
    def test_threaded_get_multi(self):
        """This test is testing that when we get inside the "creator" for
        a certain key, there are no other "creators" running at all for
        that key.

        With "distributed" locks, this is not 100% the case.

        """
        some_key = gen_some_key()
        reg = self._region(config_args={"expiration_time": 0.25})
        backend_mutex = reg.backend.get_mutex(some_key)
        is_custom_mutex = backend_mutex is not None

        locks = dict((str(i), Lock()) for i in range(11))

        canary = collections.defaultdict(list)

        def creator(*keys):
            assert keys
            ack = [locks[key].acquire(False) for key in keys]

            # print(
            #        ("%s " % thread.get_ident()) + \
            #        ", ".join(sorted("%s=%s" % (key, acq)
            #                    for acq, key in zip(ack, keys)))
            #    )

            for acq, key in zip(ack, keys):
                canary[key].append(acq)

            time.sleep(0.5)

            for acq, key in zip(ack, keys):
                if acq:
                    locks[key].release()
            return ["some value %s" % k for k in keys]

        def f():
            for x in range(5):
                reg.get_or_create_multi(
                    [
                        str(random.randint(1, 10))
                        for i in range(random.randint(1, 5))
                    ],
                    creator,
                )
                time.sleep(0.5)

        f()

        threads = [Thread(target=f) for i in range(5)]
        for t in threads:
            t.start()
        for t in threads:
            t.join()

        assert sum([len(v) for v in canary.values()]) > 10

        # for non-custom mutex, check that we never had two creators
        # running at once
        if not is_custom_mutex:
            for l in canary.values():
                assert False not in l

    def test_region_delete(self):
        reg = self._region()
        some_key = gen_some_key()
        reg.set(some_key, "some value")
        reg.delete(some_key)
        reg.delete(some_key)
        eq_(reg.get(some_key), NO_VALUE)

    @pytest.mark.time_intensive
    def test_region_expire(self):
        # TODO: ideally tests like these would not be using actual
        # time(); instead, an artificial function where the increment
        # can be controlled would be preferred.  this way tests need not
        # have any delay in running and additionally there is no issue
        # with very slow processing missing a timeout, as is often the
        # case with this particular test

        some_key = gen_some_key()
        expire_time = 1.00

        reg = self._region(config_args={"expiration_time": expire_time})
        counter = itertools.count(1)

        def creator():
            return "some value %d" % next(counter)

        eq_(reg.get_or_create(some_key, creator), "some value 1")
        time.sleep(expire_time + (0.2 * expire_time))
        # expiration is definitely hit
        post_expiration = reg.get(some_key, ignore_expiration=True)
        if post_expiration is not NO_VALUE:
            eq_(post_expiration, "some value 1")

        eq_(reg.get_or_create(some_key, creator), "some value 2")

        # this line needs to run less the expire_time sec before the previous
        # two or it hits the expiration
        eq_(reg.get(some_key), "some value 2")

    def test_decorated_fn_functionality(self):
        # test for any quirks in the fn decoration that interact
        # with the backend.

        reg = self._region()

        counter = itertools.count(1)

        @reg.cache_on_arguments()
        def my_function(x, y):
            return next(counter) + x + y

        # Start with a clean slate
        my_function.invalidate(3, 4)
        my_function.invalidate(5, 6)
        my_function.invalidate(4, 3)

        eq_(my_function(3, 4), 8)
        eq_(my_function(5, 6), 13)
        eq_(my_function(3, 4), 8)
        eq_(my_function(4, 3), 10)

        my_function.invalidate(4, 3)
        eq_(my_function(4, 3), 11)

    def test_exploding_value_fn(self):
        some_key = gen_some_key()
        reg = self._region()

        def boom():
            raise Exception("boom")

        assert_raises_message(
            Exception, "boom", reg.get_or_create, some_key, boom
        )

    def test_argument_dictionary_unmodified(self):
        fixed_arg_names = getattr(self, "backend_argument_names", None)

        backend_arguments = {}
        if not fixed_arg_names:
            backend_arguments.update(self.config_args["arguments"])
        else:
            backend_arguments.update(
                {key: "somevalue" for key in self.backend_argument_names}
            )

        assert backend_arguments, (
            "suite has no config_args['arguments'] and no "
            "backend_argument_names attribute I can use to generate an "
            "arg dict"
        )

        backend_arguments.update(
            {"arbitrary_arg_one": "foo", "arbitrary_arg_two": "bar"}
        )
        argument_dict_copy = dict(backend_arguments)

        region = CacheRegion()
        region.configure(self.backend, arguments=backend_arguments)

        eq_(backend_arguments, argument_dict_copy)


def raise_cant_deserialize_exception(v):
    raise CantDeserializeException()


class _GenericSerializerTestSuite:
    # Inheriting from this class will make test cases
    # use these serialization arguments
    region_args = {
        "serializer": lambda v: json.dumps(v).encode("ascii"),
        "deserializer": json.loads,
    }

    def test_serializer_cant_deserialize(self):
        region = self._region(
            region_args={
                "serializer": self.region_args["serializer"],
                "deserializer": raise_cant_deserialize_exception,
            }
        )

        value = {"foo": ["bar", 1, False, None]}
        region.set("k", value)
        asserted = region.get("k")
        eq_(asserted, NO_VALUE)

    def test_uses_serializer(self):
        region = self._region()

        backend = region.backend
        value = {"foo": ["bar", 1, False, None]}
        region.set("k", value)

        raw = backend.get_serialized("k")

        assert isinstance(raw, bytes)

        pipe = raw.find(b"|")
        payload = raw[pipe + 1 :]
        eq_(payload, self.region_args["serializer"](value))
        eq_(region._parse_serialized_from_backend(raw).payload, value)

    def test_uses_deserializer(self):
        region = self._region()

        value = {"foo": ["bar", 1, False, None]}
        region.set("k", value)

        asserted = region.get("k")

        eq_(asserted, value)

    # TODO: test set_multi, get_multi


class _GenericMutexTestSuite(_GenericBackendFixture):
    def test_mutex(self):
        backend = self._backend()
        mutex = backend.get_mutex("foo")

        assert not mutex.locked()
        ac = mutex.acquire()
        assert ac
        ac2 = mutex.acquire(False)
        assert mutex.locked()
        assert not ac2
        mutex.release()
        assert not mutex.locked()

        ac3 = mutex.acquire()
        assert ac3
        mutex.release()

    def test_subclass_match(self):
        backend = self._backend()
        mutex = backend.get_mutex("foo")

        assert isinstance(mutex, CacheMutex)

    @pytest.mark.time_intensive
    def test_mutex_threaded(self):
        backend = self._backend()
        backend.get_mutex("foo")

        lock = Lock()
        canary = []

        def f():
            for x in range(5):
                mutex = backend.get_mutex("foo")
                mutex.acquire()
                for y in range(5):
                    ack = lock.acquire(False)
                    canary.append(ack)
                    time.sleep(0.002)
                    if ack:
                        lock.release()
                mutex.release()
                time.sleep(0.02)

        threads = [Thread(target=f) for i in range(5)]
        for t in threads:
            t.start()
        for t in threads:
            t.join()
        assert False not in canary

    def test_mutex_reentrant_across_keys(self):
        backend = self._backend()
        for x in range(3):
            m1 = backend.get_mutex("foo")
            m2 = backend.get_mutex("bar")
            try:
                m1.acquire()
                assert m2.acquire(False)
                assert not m2.acquire(False)
                m2.release()

                assert m2.acquire(False)
                assert not m2.acquire(False)
                m2.release()
            finally:
                m1.release()

    def test_reentrant_dogpile(self):
        reg = self._region()

        def create_foo():
            return "foo" + reg.get_or_create("bar", create_bar)

        def create_bar():
            return "bar"

        eq_(reg.get_or_create("foo", create_foo), "foobar")
        eq_(reg.get_or_create("foo", create_foo), "foobar")


class MockMutex(object):
    def __init__(self, key):
        self.key = key

    def acquire(self, blocking=True):
        return True

    def release(self):
        return

    def locked(self):
        return False


class MockBackend(CacheBackend):
    def __init__(self, arguments):
        self.arguments = arguments
        self._cache = {}

    def get_mutex(self, key):
        return MockMutex(key)

    def get(self, key):
        try:
            return self._cache[key]
        except KeyError:
            return NO_VALUE

    def get_multi(self, keys):
        return [self.get(key) for key in keys]

    def set(self, key, value):
        self._cache[key] = value

    def set_multi(self, mapping):
        for key, value in mapping.items():
            self.set(key, value)

    def delete(self, key):
        self._cache.pop(key, None)

    def delete_multi(self, keys):
        for key in keys:
            self.delete(key)


register_backend("mock", __name__, "MockBackend")<|MERGE_RESOLUTION|>--- conflicted
+++ resolved
@@ -54,12 +54,8 @@
     def _check_backend_available(cls, backend):
         pass
 
-<<<<<<< HEAD
+    backend: str
     region_args: Dict[str, Any] = {}
-=======
-    backend: str
-    region_args = {}
->>>>>>> 34818c3a
     config_args = {}
     extra_arguments = {}
     backend_argument_names = ()
