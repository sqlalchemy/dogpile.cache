from __future__ import with_statement
from dogpile.core import Lock, NeedRegenerationException
from dogpile.core.nameregistry import NameRegistry
from . import exception
from .util import function_key_generator, PluginLoader, \
    memoized_property, coerce_string_conf, function_multi_key_generator
from .api import NO_VALUE, CachedValue
from .proxy import ProxyBackend
from . import compat
import time
import datetime
from numbers import Number
from functools import wraps
import threading

_backend_loader = PluginLoader("dogpile.cache")
register_backend = _backend_loader.register
from . import backends  # noqa

value_version = 1
"""An integer placed in the :class:`.CachedValue`
so that new versions of dogpile.cache can detect cached
values from a previous, backwards-incompatible version.

"""


class CacheRegion(object):
    """A front end to a particular cache backend.

    :param name: Optional, a string name for the region.
     This isn't used internally
     but can be accessed via the ``.name`` parameter, helpful
     for configuring a region from a config file.
    :param function_key_generator:  Optional.  A
     function that will produce a "cache key" given
     a data creation function and arguments, when using
     the :meth:`.CacheRegion.cache_on_arguments` method.
     The structure of this function
     should be two levels: given the data creation function,
     return a new function that generates the key based on
     the given arguments.  Such as::

        def my_key_generator(namespace, fn, **kw):
            fname = fn.__name__
            def generate_key(*arg):
                return namespace + "_" + fname + "_".join(str(s) for s in arg)
            return generate_key


        region = make_region(
            function_key_generator = my_key_generator
        ).configure(
            "dogpile.cache.dbm",
            expiration_time=300,
            arguments={
                "filename":"file.dbm"
            }
        )

     The ``namespace`` is that passed to
     :meth:`.CacheRegion.cache_on_arguments`.  It's not consulted
     outside this function, so in fact can be of any form.
     For example, it can be passed as a tuple, used to specify
     arguments to pluck from \**kw::

        def my_key_generator(namespace, fn):
            def generate_key(*arg, **kw):
                return ":".join(
                        [kw[k] for k in namespace] +
                        [str(x) for x in arg]
                    )
            return generate_key


     Where the decorator might be used as::

        @my_region.cache_on_arguments(namespace=('x', 'y'))
        def my_function(a, b, **kw):
            return my_data()

    :param function_multi_key_generator: Optional.
     Similar to ``function_key_generator`` parameter, but it's used in
     :meth:`.CacheRegion.cache_multi_on_arguments`. Generated function
     should return list of keys. For example::

        def my_multi_key_generator(namespace, fn, **kw):
            namespace = fn.__name__ + (namespace or '')

            def generate_keys(*args):
                return [namespace + ':' + str(a) for a in args]

            return generate_keys

    :param key_mangler: Function which will be used on all incoming
     keys before passing to the backend.  Defaults to ``None``,
     in which case the key mangling function recommended by
     the cache backend will be used.    A typical mangler
     is the SHA1 mangler found at :func:`.sha1_mangle_key`
     which coerces keys into a SHA1
     hash, so that the string length is fixed.  To
     disable all key mangling, set to ``False``.   Another typical
     mangler is the built-in Python function ``str``, which can be used
     to convert non-string or Unicode keys to bytestrings, which is
     needed when using a backend such as bsddb or dbm under Python 2.x
     in conjunction with Unicode keys.
    :param async_creation_runner:  A callable that, when specified,
     will be passed to and called by dogpile.lock when
     there is a stale value present in the cache.  It will be passed the
     mutex and is responsible releasing that mutex when finished.
     This can be used to defer the computation of expensive creator
     functions to later points in the future by way of, for example, a
     background thread, a long-running queue, or a task manager system
     like Celery.

     For a specific example using async_creation_runner, new values can
     be created in a background thread like so::

        import threading

        def async_creation_runner(cache, somekey, creator, mutex):
            ''' Used by dogpile.core:Lock when appropriate  '''
            def runner():
                try:
                    value = creator()
                    cache.set(somekey, value)
                finally:
                    mutex.release()

            thread = threading.Thread(target=runner)
            thread.start()


        region = make_region(
            async_creation_runner=async_creation_runner,
        ).configure(
            'dogpile.cache.memcached',
            expiration_time=5,
            arguments={
                'url': '127.0.0.1:11211',
                'distributed_lock': True,
            }
        )

     Remember that the first request for a key with no associated
     value will always block; async_creator will not be invoked.
     However, subsequent requests for cached-but-expired values will
     still return promptly.  They will be refreshed by whatever
     asynchronous means the provided async_creation_runner callable
     implements.

     By default the async_creation_runner is disabled and is set
     to ``None``.

     .. versionadded:: 0.4.2 added the async_creation_runner
        feature.

    """

    def __init__(
            self,
            name=None,
            function_key_generator=function_key_generator,
            function_multi_key_generator=function_multi_key_generator,
            key_mangler=None,
            async_creation_runner=None,
    ):
        """Construct a new :class:`.CacheRegion`."""
        self.name = name
        self.function_key_generator = function_key_generator
        self.function_multi_key_generator = function_multi_key_generator
        if key_mangler:
            self.key_mangler = key_mangler
        else:
            self.key_mangler = None
        self._hard_invalidated = None
        self._soft_invalidated = None
        self.async_creation_runner = async_creation_runner

    def configure(
            self, backend,
            expiration_time=None,
            arguments=None,
            _config_argument_dict=None,
            _config_prefix=None,
            wrap=None
    ):
        """Configure a :class:`.CacheRegion`.

        The :class:`.CacheRegion` itself
        is returned.

        :param backend:   Required.  This is the name of the
         :class:`.CacheBackend` to use, and is resolved by loading
         the class from the ``dogpile.cache`` entrypoint.

        :param expiration_time:   Optional.  The expiration time passed
         to the dogpile system.  May be passed as an integer number
         of seconds, or as a ``datetime.timedelta`` value.

         .. versionadded 0.5.0
            ``expiration_time`` may be optionally passed as a
            ``datetime.timedelta`` value.

         The :meth:`.CacheRegion.get_or_create`
         method as well as the :meth:`.CacheRegion.cache_on_arguments`
         decorator (though note:  **not** the :meth:`.CacheRegion.get`
         method) will call upon the value creation function after this
         time period has passed since the last generation.

        :param arguments: Optional.  The structure here is passed
         directly to the constructor of the :class:`.CacheBackend`
         in use, though is typically a dictionary.

        :param wrap: Optional.  A list of :class:`.ProxyBackend`
         classes and/or instances, each of which will be applied
         in a chain to ultimately wrap the original backend,
         so that custom functionality augmentation can be applied.

         .. versionadded:: 0.5.0

         .. seealso::

            :ref:`changing_backend_behavior`

         """

        if "backend" in self.__dict__:
            raise exception.RegionAlreadyConfigured(
                "This region is already "
                "configured with backend: %s"
                % self.backend)
        backend_cls = _backend_loader.load(backend)
        if _config_argument_dict:
            self.backend = backend_cls.from_config_dict(
                _config_argument_dict,
                _config_prefix
            )
        else:
            self.backend = backend_cls(arguments or {})

        if not expiration_time or isinstance(expiration_time, Number):
            self.expiration_time = expiration_time
        elif isinstance(expiration_time, datetime.timedelta):
            self.expiration_time = int(
                compat.timedelta_total_seconds(expiration_time))
        else:
            raise exception.ValidationError(
                'expiration_time is not a number or timedelta.')

        if self.key_mangler is None:
            self.key_mangler = self.backend.key_mangler

        self._lock_registry = NameRegistry(self._create_mutex)

        if getattr(wrap, '__iter__', False):
            for wrapper in reversed(wrap):
                self.wrap(wrapper)

        return self

    def wrap(self, proxy):
        ''' Takes a ProxyBackend instance or class and wraps the
        attached backend. '''

        # if we were passed a type rather than an instance then
        # initialize it.
        if type(proxy) == type:
            proxy = proxy()

        if not issubclass(type(proxy), ProxyBackend):
            raise TypeError("Type %s is not a valid ProxyBackend"
                            % type(proxy))

        self.backend = proxy.wrap(self.backend)

    def _mutex(self, key):
        return self._lock_registry.get(key)

    class _LockWrapper(object):
        """weakref-capable wrapper for threading.Lock"""
        def __init__(self):
            self.lock = threading.Lock()

        def acquire(self, wait=True):
            return self.lock.acquire(wait)

        def release(self):
            self.lock.release()

    def _create_mutex(self, key):
        mutex = self.backend.get_mutex(key)
        if mutex is not None:
            return mutex
        else:
            return self._LockWrapper()

    def invalidate(self, hard=True):
        """Invalidate this :class:`.CacheRegion`.

        Invalidation works by setting a current timestamp
        (using ``time.time()``)
        representing the "minimum creation time" for
        a value.  Any retrieved value whose creation
        time is prior to this timestamp
        is considered to be stale.  It does not
        affect the data in the cache in any way, and is also
        local to this instance of :class:`.CacheRegion`.

        Once set, the invalidation time is honored by
        the :meth:`.CacheRegion.get_or_create`,
        :meth:`.CacheRegion.get_or_create_multi` and
        :meth:`.CacheRegion.get` methods.

        The method supports both "hard" and "soft" invalidation
        options.  With "hard" invalidation,
        :meth:`.CacheRegion.get_or_create` will force an immediate
        regeneration of the value which all getters will wait for.
        With "soft" invalidation, subsequent getters will return the
        "old" value until the new one is available.

        Usage of "soft" invalidation requires that the region or the method
        is given a non-None expiration time.

        .. versionadded:: 0.3.0

        :param hard: if True, cache values will all require immediate
         regeneration; dogpile logic won't be used.  If False, the
         creation time of existing values will be pushed back before
         the expiration time so that a return+regen will be invoked.

         .. versionadded:: 0.5.1

        """
        if hard:
            self._hard_invalidated = time.time()
            self._soft_invalidated = None
        else:
            self._hard_invalidated = None
            self._soft_invalidated = time.time()

    def configure_from_config(self, config_dict, prefix):
        """Configure from a configuration dictionary
        and a prefix.

        Example::

            local_region = make_region()
            memcached_region = make_region()

            # regions are ready to use for function
            # decorators, but not yet for actual caching

            # later, when config is available
            myconfig = {
                "cache.local.backend":"dogpile.cache.dbm",
                "cache.local.arguments.filename":"/path/to/dbmfile.dbm",
                "cache.memcached.backend":"dogpile.cache.pylibmc",
                "cache.memcached.arguments.url":"127.0.0.1, 10.0.0.1",
            }
            local_region.configure_from_config(myconfig, "cache.local.")
            memcached_region.configure_from_config(myconfig,
                                                "cache.memcached.")

        """
        config_dict = coerce_string_conf(config_dict)
        return self.configure(
            config_dict["%sbackend" % prefix],
            expiration_time=config_dict.get(
                "%sexpiration_time" % prefix, None),
            _config_argument_dict=config_dict,
            _config_prefix="%sarguments." % prefix,
            wrap=config_dict.get(
                "%swrap" % prefix, None),
        )

    @memoized_property
    def backend(self):
        raise exception.RegionNotConfigured(
            "No backend is configured on this region.")

    @property
    def is_configured(self):
        """Return True if the backend has been configured via the
        :meth:`.CacheRegion.configure` method already.

        .. versionadded:: 0.5.1

        """
        return 'backend' in self.__dict__

    def get(self, key, expiration_time=None, ignore_expiration=False):
        """Return a value from the cache, based on the given key.

        If the value is not present, the method returns the token
        ``NO_VALUE``. ``NO_VALUE`` evaluates to False, but is separate from
        ``None`` to distinguish between a cached value of ``None``.

        By default, the configured expiration time of the
        :class:`.CacheRegion`, or alternatively the expiration
        time supplied by the ``expiration_time`` argument,
        is tested against the creation time of the retrieved
        value versus the current time (as reported by ``time.time()``).
        If stale, the cached value is ignored and the ``NO_VALUE``
        token is returned.  Passing the flag ``ignore_expiration=True``
        bypasses the expiration time check.

        .. versionchanged:: 0.3.0
           :meth:`.CacheRegion.get` now checks the value's creation time
           against the expiration time, rather than returning
           the value unconditionally.

        The method also interprets the cached value in terms
        of the current "invalidation" time as set by
        the :meth:`.invalidate` method.   If a value is present,
        but its creation time is older than the current
        invalidation time, the ``NO_VALUE`` token is returned.
        Passing the flag ``ignore_expiration=True`` bypasses
        the invalidation time check.

        .. versionadded:: 0.3.0
           Support for the :meth:`.CacheRegion.invalidate`
           method.

        :param key: Key to be retrieved. While it's typical for a key to be a
         string, it is ultimately passed directly down to the cache backend,
         before being optionally processed by the key_mangler function, so can
         be of any type recognized by the backend or by the key_mangler
         function, if present.

        :param expiration_time: Optional expiration time value
         which will supersede that configured on the :class:`.CacheRegion`
         itself.

         .. versionadded:: 0.3.0

        :param ignore_expiration: if ``True``, the value is returned
         from the cache if present, regardless of configured
         expiration times or whether or not :meth:`.invalidate`
         was called.

         .. versionadded:: 0.3.0

        """

        if self.key_mangler:
            key = self.key_mangler(key)
        value = self.backend.get(key)
        value = self._unexpired_value_fn(
            expiration_time, ignore_expiration)(value)

        return value.payload

    def _unexpired_value_fn(self, expiration_time, ignore_expiration):
        if ignore_expiration:
            return lambda value: value
        else:
            if expiration_time is None:
                expiration_time = self.expiration_time

            current_time = time.time()

            invalidated = self._hard_invalidated or self._soft_invalidated

            def value_fn(value):
                if value is NO_VALUE:
                    return value
                elif expiration_time is not None and \
                        current_time - value.metadata["ct"] > expiration_time:
                    return NO_VALUE
                elif invalidated and \
                        value.metadata["ct"] < invalidated:
                    return NO_VALUE
                else:
                    return value

            return value_fn

    def get_multi(self, keys, expiration_time=None, ignore_expiration=False):
        """Return multiple values from the cache, based on the given keys.

        Returns values as a list matching the keys given.

        E.g.::

            values = region.get_multi(["one", "two", "three"])

        To convert values to a dictionary, use ``zip()``::

            keys = ["one", "two", "three"]
            values = region.get_multi(keys)
            dictionary = dict(zip(keys, values))

        Keys which aren't present in the list are returned as
        the ``NO_VALUE`` token.  ``NO_VALUE`` evaluates to False,
        but is separate from
        ``None`` to distinguish between a cached value of ``None``.

        By default, the configured expiration time of the
        :class:`.CacheRegion`, or alternatively the expiration
        time supplied by the ``expiration_time`` argument,
        is tested against the creation time of the retrieved
        value versus the current time (as reported by ``time.time()``).
        If stale, the cached value is ignored and the ``NO_VALUE``
        token is returned.  Passing the flag ``ignore_expiration=True``
        bypasses the expiration time check.

        .. versionadded:: 0.5.0

        """
        if not keys:
            return []

        if self.key_mangler:
            keys = list(map(lambda key: self.key_mangler(key), keys))

        backend_values = self.backend.get_multi(keys)

        _unexpired_value_fn = self._unexpired_value_fn(
            expiration_time, ignore_expiration)
        return [
            value.payload if value is not NO_VALUE else value
            for value in
            (
                _unexpired_value_fn(value) for value in
                backend_values
            )
        ]

    def get_or_create(
            self, key, creator, expiration_time=None, should_cache_fn=None):
        """Return a cached value based on the given key.

        If the value does not exist or is considered to be expired
        based on its creation time, the given
        creation function may or may not be used to recreate the value
        and persist the newly generated value in the cache.

        Whether or not the function is used depends on if the
        *dogpile lock* can be acquired or not.  If it can't, it means
        a different thread or process is already running a creation
        function for this key against the cache.  When the dogpile
        lock cannot be acquired, the method will block if no
        previous value is available, until the lock is released and
        a new value available.  If a previous value
        is available, that value is returned immediately without blocking.

        If the :meth:`.invalidate` method has been called, and
        the retrieved value's timestamp is older than the invalidation
        timestamp, the value is unconditionally prevented from
        being returned.  The method will attempt to acquire the dogpile
        lock to generate a new value, or will wait
        until the lock is released to return the new value.

        .. versionchanged:: 0.3.0
          The value is unconditionally regenerated if the creation
          time is older than the last call to :meth:`.invalidate`.

        :param key: Key to be retrieved. While it's typical for a key to be a
         string, it is ultimately passed directly down to the cache backend,
         before being optionally processed by the key_mangler function, so can
         be of any type recognized by the backend or by the key_mangler
         function, if present.

        :param creator: function which creates a new value.

        :param expiration_time: optional expiration time which will overide
         the expiration time already configured on this :class:`.CacheRegion`
         if not None.   To set no expiration, use the value -1.

        :param should_cache_fn: optional callable function which will receive
         the value returned by the "creator", and will then return True or
         False, indicating if the value should actually be cached or not.  If
         it returns False, the value is still returned, but isn't cached.
         E.g.::

            def dont_cache_none(value):
                return value is not None

            value = region.get_or_create("some key",
                                create_value,
                                should_cache_fn=dont_cache_none)

         Above, the function returns the value of create_value() if
         the cache is invalid, however if the return value is None,
         it won't be cached.

         .. versionadded:: 0.4.3

        .. seealso::

            :meth:`.CacheRegion.cache_on_arguments` - applies
            :meth:`.get_or_create` to any function using a decorator.

            :meth:`.CacheRegion.get_or_create_multi` - multiple key/value
             version

        """
        orig_key = key
        if self.key_mangler:
            key = self.key_mangler(key)

        def get_value():
            value = self.backend.get(key)
            if value is NO_VALUE or \
                value.metadata['v'] != value_version or \
                    (
                        self._hard_invalidated and
                        value.metadata["ct"] < self._hard_invalidated):
                raise NeedRegenerationException()
            ct = value.metadata["ct"]
            if self._soft_invalidated:
                if ct < self._soft_invalidated:
                    ct = time.time() - expiration_time - .0001

            return value.payload, ct

        def gen_value():
            created_value = creator()
            value = self._value(created_value)

            if not should_cache_fn or \
                    should_cache_fn(created_value):
                self.backend.set(key, value)

            return value.payload, value.metadata["ct"]

        if expiration_time is None:
            expiration_time = self.expiration_time

        if expiration_time is None and self._soft_invalidated:
            raise exception.DogpileCacheException(
                "Non-None expiration time required "
                "for soft invalidation")

        if expiration_time == -1:
            expiration_time = None

        if self.async_creation_runner:
            def async_creator(mutex):
                return self.async_creation_runner(
                    self, orig_key, creator, mutex)
        else:
            async_creator = None

        with Lock(
                self._mutex(key),
                gen_value,
                get_value,
                expiration_time,
                async_creator) as value:
            return value

    def get_or_create_multi(
            self, keys, creator, expiration_time=None, should_cache_fn=None):
        """Return a sequence of cached values based on a sequence of keys.

        The behavior for generation of values based on keys corresponds
        to that of :meth:`.Region.get_or_create`, with the exception that
        the ``creator()`` function may be asked to generate any subset of
        the given keys.   The list of keys to be generated is passed to
        ``creator()``, and ``creator()`` should return the generated values
        as a sequence corresponding to the order of the keys.

        The method uses the same approach as :meth:`.Region.get_multi`
        and :meth:`.Region.set_multi` to get and set values from the
        backend.

        :param keys: Sequence of keys to be retrieved.

        :param creator: function which accepts a sequence of keys and
         returns a sequence of new values.

        :param expiration_time: optional expiration time which will overide
         the expiration time already configured on this :class:`.CacheRegion`
         if not None.   To set no expiration, use the value -1.

        :param should_cache_fn: optional callable function which will receive
         each value returned by the "creator", and will then return True or
         False, indicating if the value should actually be cached or not.  If
         it returns False, the value is still returned, but isn't cached.

        .. versionadded:: 0.5.0

        .. seealso::


            :meth:`.CacheRegion.cache_multi_on_arguments`

            :meth:`.CacheRegion.get_or_create`

        """

        def get_value(key):
            value = values.get(key, NO_VALUE)

            if value is NO_VALUE or \
                value.metadata['v'] != value_version or \
                    (self._hard_invalidated and
                        value.metadata["ct"] < self._hard_invalidated):
                # dogpile.core understands a 0 here as
                # "the value is not available", e.g.
                # _has_value() will return False.
                return value.payload, 0
            else:
                ct = value.metadata["ct"]
                if self._soft_invalidated:
                    if ct < self._soft_invalidated:
                        ct = time.time() - expiration_time - .0001

                return value.payload, ct

        def gen_value():
            raise NotImplementedError()

        def async_creator(key, mutex):
            mutexes[key] = mutex

        if expiration_time is None:
            expiration_time = self.expiration_time

        if expiration_time is None and self._soft_invalidated:
            raise exception.DogpileCacheException(
                "Non-None expiration time required "
                "for soft invalidation")

        if expiration_time == -1:
            expiration_time = None

        mutexes = {}

        sorted_unique_keys = sorted(set(keys))

        if self.key_mangler:
            mangled_keys = [self.key_mangler(k) for k in sorted_unique_keys]
        else:
            mangled_keys = sorted_unique_keys

        orig_to_mangled = dict(zip(sorted_unique_keys, mangled_keys))

        values = dict(zip(mangled_keys, self.backend.get_multi(mangled_keys)))

        for orig_key, mangled_key in orig_to_mangled.items():
            with Lock(
                    self._mutex(mangled_key),
                    gen_value,
                    lambda: get_value(mangled_key),
                    expiration_time,
                    async_creator=lambda mutex: async_creator(orig_key, mutex)
            ):
                pass
        try:
            if mutexes:
                # sort the keys, the idea is to prevent deadlocks.
                # though haven't been able to simulate one anyway.
                keys_to_get = sorted(mutexes)
                new_values = creator(*keys_to_get)

                values_w_created = dict(
                    (orig_to_mangled[k], self._value(v))
                    for k, v in zip(keys_to_get, new_values)
                )

                if not should_cache_fn:
                    self.backend.set_multi(values_w_created)
                else:
                    self.backend.set_multi(dict(
                        (k, v)
                        for k, v in values_w_created.items()
                        if should_cache_fn(v[0])
                    ))

                values.update(values_w_created)
            return [values[orig_to_mangled[k]].payload for k in keys]
        finally:
            for mutex in mutexes.values():
                mutex.release()

    def _value(self, value):
        """Return a :class:`.CachedValue` given a value."""
        return CachedValue(
            value,
            {
                "ct": time.time(),
                "v": value_version
            })

    def set(self, key, value):
        """Place a new value in the cache under the given key."""

        if self.key_mangler:
            key = self.key_mangler(key)
        self.backend.set(key, self._value(value))

    def set_multi(self, mapping):
        """Place new values in the cache under the given keys.

        .. versionadded:: 0.5.0

        """
        if not mapping:
            return

        if self.key_mangler:
            mapping = dict((
                self.key_mangler(k), self._value(v))
                for k, v in mapping.items())
        else:
            mapping = dict((k, self._value(v)) for k, v in mapping.items())
        self.backend.set_multi(mapping)

    def delete(self, key):
        """Remove a value from the cache.

        This operation is idempotent (can be called multiple times, or on a
        non-existent key, safely)
        """

        if self.key_mangler:
            key = self.key_mangler(key)

        self.backend.delete(key)

    def delete_multi(self, keys):
        """Remove multiple values from the cache.

        This operation is idempotent (can be called multiple times, or on a
        non-existent key, safely)

        .. versionadded:: 0.5.0

        """

        if self.key_mangler:
            keys = list(map(lambda key: self.key_mangler(key), keys))

        self.backend.delete_multi(keys)

<<<<<<< HEAD
    def cache_on_arguments(
            self, namespace=None,
            expiration_time=None,
            should_cache_fn=None,
            to_str=compat.string_type):
=======

    def cache_on_arguments(self, namespace=None,
                                    expiration_time=None,
                                    should_cache_fn=None,
                                    to_str=compat.string_type,
                                    function_key_generator=None):
>>>>>>> ee20e319
        """A function decorator that will cache the return
        value of the function using a key derived from the
        function itself and its arguments.

        The decorator internally makes use of the
        :meth:`.CacheRegion.get_or_create` method to access the
        cache and conditionally call the function.  See that
        method for additional behavioral details.

        E.g.::

            @someregion.cache_on_arguments()
            def generate_something(x, y):
                return somedatabase.query(x, y)

        The decorated function can then be called normally, where
        data will be pulled from the cache region unless a new
        value is needed::

            result = generate_something(5, 6)

        The function is also given an attribute ``invalidate()``, which
        provides for invalidation of the value.  Pass to ``invalidate()``
        the same arguments you'd pass to the function itself to represent
        a particular value::

            generate_something.invalidate(5, 6)

        Another attribute ``set()`` is added to provide extra caching
        possibilities relative to the function.   This is a convenience
        method for :meth:`.CacheRegion.set` which will store a given
        value directly without calling the decorated function.
        The value to be cached is passed as the first argument, and the
        arguments which would normally be passed to the function
        should follow::

            generate_something.set(3, 5, 6)

        The above example is equivalent to calling
        ``generate_something(5, 6)``, if the function were to produce
        the value ``3`` as the value to be cached.

        .. versionadded:: 0.4.1 Added ``set()`` method to decorated function.

        Similar to ``set()`` is ``refresh()``.   This attribute will
        invoke the decorated function and populate a new value into
        the cache with the new value, as well as returning that value::

            newvalue = generate_something.refresh(5, 6)

        .. versionadded:: 0.5.0 Added ``refresh()`` method to decorated
           function.

        Lastly, the ``get()`` method returns either the value cached
        for the given key, or the token ``NO_VALUE`` if no such key
        exists::

            value = generate_something.get(5, 6)

        .. versionadded:: 0.5.3 Added ``get()`` method to decorated
           function.

        The default key generation will use the name
        of the function, the module name for the function,
        the arguments passed, as well as an optional "namespace"
        parameter in order to generate a cache key.

        Given a function ``one`` inside the module
        ``myapp.tools``::

            @region.cache_on_arguments(namespace="foo")
            def one(a, b):
                return a + b

        Above, calling ``one(3, 4)`` will produce a
        cache key as follows::

            myapp.tools:one|foo|3 4

        The key generator will ignore an initial argument
        of ``self`` or ``cls``, making the decorator suitable
        (with caveats) for use with instance or class methods.
        Given the example::

            class MyClass(object):
                @region.cache_on_arguments(namespace="foo")
                def one(self, a, b):
                    return a + b

        The cache key above for ``MyClass().one(3, 4)`` will
        again produce the same cache key of ``myapp.tools:one|foo|3 4`` -
        the name ``self`` is skipped.

        The ``namespace`` parameter is optional, and is used
        normally to disambiguate two functions of the same
        name within the same module, as can occur when decorating
        instance or class methods as below::

            class MyClass(object):
                @region.cache_on_arguments(namespace='MC')
                def somemethod(self, x, y):
                    ""

            class MyOtherClass(object):
                @region.cache_on_arguments(namespace='MOC')
                def somemethod(self, x, y):
                    ""

        Above, the ``namespace`` parameter disambiguates
        between ``somemethod`` on ``MyClass`` and ``MyOtherClass``.
        Python class declaration mechanics otherwise prevent
        the decorator from having awareness of the ``MyClass``
        and ``MyOtherClass`` names, as the function is received
        by the decorator before it becomes an instance method.

        The function key generation can be entirely replaced
        on a per-region basis using the ``function_key_generator``
        argument present on :func:`.make_region` and
        :class:`.CacheRegion`. If defaults to
        :func:`.function_key_generator`.

        :param namespace: optional string argument which will be
         established as part of the cache key.   This may be needed
         to disambiguate functions of the same name within the same
         source file, such as those
         associated with classes - note that the decorator itself
         can't see the parent class on a function as the class is
         being declared.

        :param expiration_time: if not None, will override the normal
         expiration time.

         May be specified as a callable, taking no arguments, that
         returns a value to be used as the ``expiration_time``. This callable
         will be called whenever the decorated function itself is called, in
         caching or retrieving. Thus, this can be used to
         determine a *dynamic* expiration time for the cached function
         result.  Example use cases include "cache the result until the
         end of the day, week or time period" and "cache until a certain date
         or time passes".

         .. versionchanged:: 0.5.0
            ``expiration_time`` may be passed as a callable to
            :meth:`.CacheRegion.cache_on_arguments`.

        :param should_cache_fn: passed to :meth:`.CacheRegion.get_or_create`.

         .. versionadded:: 0.4.3

        :param to_str: callable, will be called on each function argument
         in order to convert to a string.  Defaults to ``str()``.  If the
         function accepts non-ascii unicode arguments on Python 2.x, the
         ``unicode()`` builtin can be substituted, but note this will
         produce unicode cache keys which may require key mangling before
         reaching the cache.

         .. versionadded:: 0.5.0

        :param function_key_generator: a function that will produce a
         "cache key". This function will supersede the one configured on the
         :class:`.CacheRegion` itself.

         .. versionadded:: 0.5.5

        .. seealso::

            :meth:`.CacheRegion.cache_multi_on_arguments`

            :meth:`.CacheRegion.get_or_create`

        """
        expiration_time_is_callable = compat.callable(expiration_time)
<<<<<<< HEAD

=======
        if function_key_generator is None:
            function_key_generator = self.function_key_generator
>>>>>>> ee20e319
        def decorator(fn):
            if to_str is compat.string_type:
                # backwards compatible
                key_generator = function_key_generator(namespace, fn)
            else:
<<<<<<< HEAD
                key_generator = self.function_key_generator(
                    namespace, fn,
                    to_str=to_str)

=======
                key_generator = function_key_generator(namespace, fn,
                                    to_str=to_str)
>>>>>>> ee20e319
            @wraps(fn)
            def decorate(*arg, **kw):
                key = key_generator(*arg, **kw)

                @wraps(fn)
                def creator():
                    return fn(*arg, **kw)
                timeout = expiration_time() if expiration_time_is_callable \
                    else expiration_time
                return self.get_or_create(key, creator, timeout,
                                          should_cache_fn)

            def invalidate(*arg, **kw):
                key = key_generator(*arg, **kw)
                self.delete(key)

            def set_(value, *arg, **kw):
                key = key_generator(*arg, **kw)
                self.set(key, value)

            def get(*arg, **kw):
                key = key_generator(*arg, **kw)
                return self.get(key)

            def refresh(*arg, **kw):
                key = key_generator(*arg, **kw)
                value = fn(*arg, **kw)
                self.set(key, value)
                return value

            decorate.set = set_
            decorate.invalidate = invalidate
            decorate.refresh = refresh
            decorate.get = get

            return decorate
        return decorator

<<<<<<< HEAD
    def cache_multi_on_arguments(
            self, namespace=None, expiration_time=None,
            should_cache_fn=None,
            asdict=False, to_str=compat.string_type):
=======
    def cache_multi_on_arguments(self, namespace=None, expiration_time=None,
                                        should_cache_fn=None,
                                        asdict=False, to_str=compat.string_type,
                                        function_multi_key_generator = None):
>>>>>>> ee20e319
        """A function decorator that will cache multiple return
        values from the function using a sequence of keys derived from the
        function itself and the arguments passed to it.

        This method is the "multiple key" analogue to the
        :meth:`.CacheRegion.cache_on_arguments` method.

        Example::

            @someregion.cache_multi_on_arguments()
            def generate_something(*keys):
                return [
                    somedatabase.query(key)
                    for key in keys
                ]

        The decorated function can be called normally.  The decorator
        will produce a list of cache keys using a mechanism similar to
        that of :meth:`.CacheRegion.cache_on_arguments`, combining the
        name of the function with the optional namespace and with the
        string form of each key.  It will then consult the cache using
        the same mechanism as that of :meth:`.CacheRegion.get_multi`
        to retrieve all current values; the originally passed keys
        corresponding to those values which aren't generated or need
        regeneration will be assembled into a new argument list, and
        the decorated function is then called with that subset of
        arguments.

        The returned result is a list::

            result = generate_something("key1", "key2", "key3")

        The decorator internally makes use of the
        :meth:`.CacheRegion.get_or_create_multi` method to access the
        cache and conditionally call the function.  See that
        method for additional behavioral details.

        Unlike the :meth:`.CacheRegion.cache_on_arguments` method,
        :meth:`.CacheRegion.cache_multi_on_arguments` works only with
        a single function signature, one which takes a simple list of
        keys as arguments.

        Like :meth:`.CacheRegion.cache_on_arguments`, the decorated function
        is also provided with a ``set()`` method, which here accepts a
        mapping of keys and values to set in the cache::

            generate_something.set({"k1": "value1",
                                    "k2": "value2", "k3": "value3"})

        ...an ``invalidate()`` method, which has the effect of deleting
        the given sequence of keys using the same mechanism as that of
        :meth:`.CacheRegion.delete_multi`::

            generate_something.invalidate("k1", "k2", "k3")

        ...a ``refresh()`` method, which will call the creation
        function, cache the new values, and return them::

            values = generate_something.refresh("k1", "k2", "k3")

        ...and a ``get()`` method, which will return values
        based on the given arguments::

            values = generate_something.get("k1", "k2", "k3")

        .. versionadded:: 0.5.3 Added ``get()`` method to decorated
           function.

        Parameters passed to :meth:`.CacheRegion.cache_multi_on_arguments`
        have the same meaning as those passed to
        :meth:`.CacheRegion.cache_on_arguments`.

        :param namespace: optional string argument which will be
         established as part of each cache key.

        :param expiration_time: if not None, will override the normal
         expiration time.  May be passed as an integer or a
         callable.

        :param should_cache_fn: passed to
         :meth:`.CacheRegion.get_or_create_multi`. This function is given a
         value as returned by the creator, and only if it returns True will
         that value be placed in the cache.

        :param asdict: if ``True``, the decorated function should return
         its result as a dictionary of keys->values, and the final result
         of calling the decorated function will also be a dictionary.
         If left at its default value of ``False``, the decorated function
         should return its result as a list of values, and the final
         result of calling the decorated function will also be a list.

         When ``asdict==True`` if the dictionary returned by the decorated
         function is missing keys, those keys will not be cached.

        :param to_str: callable, will be called on each function argument
         in order to convert to a string.  Defaults to ``str()``.  If the
         function accepts non-ascii unicode arguments on Python 2.x, the
         ``unicode()`` builtin can be substituted, but note this will
         produce unicode cache keys which may require key mangling before
         reaching the cache.

        .. versionadded:: 0.5.0

        :param function_multi_key_generator: a function that will produce a
         list of keys. This function will supersede the one configured on the
         :class:`.CacheRegion` itself.

         .. versionadded:: 0.5.5

        .. seealso::

            :meth:`.CacheRegion.cache_on_arguments`

            :meth:`.CacheRegion.get_or_create_multi`

        """
        expiration_time_is_callable = compat.callable(expiration_time)
<<<<<<< HEAD

        def decorator(fn):
            key_generator = self.function_multi_key_generator(
                namespace, fn,
                to_str=to_str)

=======
        if function_multi_key_generator is None:
            function_multi_key_generator = self.function_multi_key_generator
        def decorator(fn):
            key_generator = function_multi_key_generator(namespace, fn,
                                            to_str=to_str)
>>>>>>> ee20e319
            @wraps(fn)
            def decorate(*arg, **kw):
                cache_keys = arg
                keys = key_generator(*arg, **kw)
                key_lookup = dict(zip(keys, cache_keys))

                @wraps(fn)
                def creator(*keys_to_create):
                    return fn(*[key_lookup[k] for k in keys_to_create])

                timeout = expiration_time() if expiration_time_is_callable \
                    else expiration_time

                if asdict:
                    def dict_create(*keys):
                        d_values = creator(*keys)
                        return [
                            d_values.get(key_lookup[k], NO_VALUE)
                            for k in keys]

                    def wrap_cache_fn(value):
                        if value is NO_VALUE:
                            return False
                        elif not should_cache_fn:
                            return True
                        else:
                            return should_cache_fn(value)

                    result = self.get_or_create_multi(
                        keys, dict_create, timeout, wrap_cache_fn)
                    result = dict(
                        (k, v) for k, v in zip(cache_keys, result)
                        if v is not NO_VALUE)
                else:
                    result = self.get_or_create_multi(
                        keys, creator, timeout,
                        should_cache_fn)

                return result

            def invalidate(*arg):
                keys = key_generator(*arg)
                self.delete_multi(keys)

            def set_(mapping):
                keys = list(mapping)
                gen_keys = key_generator(*keys)
                self.set_multi(dict(
                    (gen_key, mapping[key])
                    for gen_key, key
                    in zip(gen_keys, keys))
                )

            def get(*arg):
                keys = key_generator(*arg)
                return self.get_multi(keys)

            def refresh(*arg):
                keys = key_generator(*arg)
                values = fn(*arg)
                if asdict:
                    self.set_multi(
                        dict(zip(keys, [values[a] for a in arg]))
                    )
                    return values
                else:
                    self.set_multi(
                        dict(zip(keys, values))
                    )
                    return values

            decorate.set = set_
            decorate.invalidate = invalidate
            decorate.refresh = refresh
            decorate.get = get

            return decorate
        return decorator


def make_region(*arg, **kw):
    """Instantiate a new :class:`.CacheRegion`.

    Currently, :func:`.make_region` is a passthrough
    to :class:`.CacheRegion`.  See that class for
    constructor arguments.

    """
    return CacheRegion(*arg, **kw)<|MERGE_RESOLUTION|>--- conflicted
+++ resolved
@@ -836,20 +836,12 @@
 
         self.backend.delete_multi(keys)
 
-<<<<<<< HEAD
     def cache_on_arguments(
             self, namespace=None,
             expiration_time=None,
             should_cache_fn=None,
-            to_str=compat.string_type):
-=======
-
-    def cache_on_arguments(self, namespace=None,
-                                    expiration_time=None,
-                                    should_cache_fn=None,
-                                    to_str=compat.string_type,
-                                    function_key_generator=None):
->>>>>>> ee20e319
+            to_str=compat.string_type,
+            function_key_generator=None):
         """A function decorator that will cache the return
         value of the function using a key derived from the
         function itself and its arguments.
@@ -1022,26 +1014,19 @@
 
         """
         expiration_time_is_callable = compat.callable(expiration_time)
-<<<<<<< HEAD
-
-=======
+
         if function_key_generator is None:
             function_key_generator = self.function_key_generator
->>>>>>> ee20e319
+
         def decorator(fn):
             if to_str is compat.string_type:
                 # backwards compatible
                 key_generator = function_key_generator(namespace, fn)
             else:
-<<<<<<< HEAD
-                key_generator = self.function_key_generator(
+                key_generator = function_key_generator(
                     namespace, fn,
                     to_str=to_str)
 
-=======
-                key_generator = function_key_generator(namespace, fn,
-                                    to_str=to_str)
->>>>>>> ee20e319
             @wraps(fn)
             def decorate(*arg, **kw):
                 key = key_generator(*arg, **kw)
@@ -1080,17 +1065,11 @@
             return decorate
         return decorator
 
-<<<<<<< HEAD
     def cache_multi_on_arguments(
             self, namespace=None, expiration_time=None,
             should_cache_fn=None,
-            asdict=False, to_str=compat.string_type):
-=======
-    def cache_multi_on_arguments(self, namespace=None, expiration_time=None,
-                                        should_cache_fn=None,
-                                        asdict=False, to_str=compat.string_type,
-                                        function_multi_key_generator = None):
->>>>>>> ee20e319
+            asdict=False, to_str=compat.string_type,
+            function_multi_key_generator=None):
         """A function decorator that will cache multiple return
         values from the function using a sequence of keys derived from the
         function itself and the arguments passed to it.
@@ -1208,20 +1187,15 @@
 
         """
         expiration_time_is_callable = compat.callable(expiration_time)
-<<<<<<< HEAD
+
+        if function_multi_key_generator is None:
+            function_multi_key_generator = self.function_multi_key_generator
 
         def decorator(fn):
-            key_generator = self.function_multi_key_generator(
+            key_generator = function_multi_key_generator(
                 namespace, fn,
                 to_str=to_str)
 
-=======
-        if function_multi_key_generator is None:
-            function_multi_key_generator = self.function_multi_key_generator
-        def decorator(fn):
-            key_generator = function_multi_key_generator(namespace, fn,
-                                            to_str=to_str)
->>>>>>> ee20e319
             @wraps(fn)
             def decorate(*arg, **kw):
                 cache_keys = arg
