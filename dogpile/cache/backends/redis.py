--- conflicted
+++ resolved
@@ -79,7 +79,14 @@
 
      .. versionadded:: 0.5.0
 
-    :param connection_pool: ``redis.ConnectionPool`` object, default is ``None``
+    :param connection_pool: ``redis.ConnectionPool`` object.  If provided,
+     this object supersedes other connection arguments passed to the
+     ``redis.StrictRedis`` instance, including url and/or host as well as
+     socket_timeout, and will be passed to ``redis.StrictRedis`` as the
+     source of connectivity.
+
+     .. versionadded:: 0.5.4
+
 
     """
 
@@ -106,18 +113,18 @@
         import redis
 
     def _create_client(self):
-<<<<<<< HEAD
-        if self.url is not None:
-            return redis.StrictRedis.from_url(url=self.url, socket_timeout=self.socket_timeout)
-=======
         if self.connection_pool is not None:
+            # the connection pool already has all other connection
+            # options present within, so here we disregard socket_timeout
+            # and others.
             return redis.StrictRedis(connection_pool=self.connection_pool)
         elif self.url is not None:
-            return redis.StrictRedis.from_url(url=self.url)
->>>>>>> 069f6e1b
+            return redis.StrictRedis.from_url(url=self.url,
+                    socket_timeout=self.socket_timeout)
         else:
             return redis.StrictRedis(host=self.host, password=self.password,
-                                     port=self.port, db=self.db, socket_timeout=self.socket_timeout)
+                    port=self.port, db=self.db,
+                    socket_timeout=self.socket_timeout)
 
     def get_mutex(self, key):
         if self.distributed_lock:
