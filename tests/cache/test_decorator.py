#! coding: utf-8

from ._fixtures import _GenericBackendFixture
from . import eq_, requires_py3k, winsleep
from unittest import TestCase
import time
from dogpile.cache import util, compat
import itertools
from dogpile.cache.api import NO_VALUE


class DecoratorTest(_GenericBackendFixture, TestCase):
    backend = "dogpile.cache.memory"

<<<<<<< HEAD
    def _fixture(self, namespace=None, expiration_time=None):
        reg = self._region(config_args={"expiration_time": .25})
=======
    def _fixture(self, namespace=None, expiration_time=None,
                 key_generator=None):
        reg = self._region(config_args={"expiration_time":.25})
>>>>>>> ee20e319

        counter = itertools.count(1)

        @reg.cache_on_arguments(namespace=namespace,
<<<<<<< HEAD
                                expiration_time=expiration_time)
=======
                            expiration_time=expiration_time,
                            function_key_generator=key_generator)
>>>>>>> ee20e319
        def go(a, b):
            val = next(counter)
            return val, a, b
        return go

<<<<<<< HEAD
    def _multi_fixture(self, namespace=None, expiration_time=None):
        reg = self._region(config_args={"expiration_time": .25})
=======
    def _multi_fixture(self, namespace=None, expiration_time=None,
                       key_generator=None):
        reg = self._region(config_args={"expiration_time":.25})
>>>>>>> ee20e319

        counter = itertools.count(1)

        @reg.cache_multi_on_arguments(namespace=namespace,
<<<<<<< HEAD
                                      expiration_time=expiration_time)
=======
                            expiration_time=expiration_time,
                            function_multi_key_generator=key_generator)
>>>>>>> ee20e319
        def go(*args):
            val = next(counter)
            return ["%d %s" % (val, arg) for arg in args]
        return go

    def test_decorator(self):
        go = self._fixture()
        eq_(go(1, 2), (1, 1, 2))
        eq_(go(3, 4), (2, 3, 4))
        eq_(go(1, 2), (1, 1, 2))
        time.sleep(.3)
        eq_(go(1, 2), (3, 1, 2))

    def test_decorator_namespace(self):
        # TODO: test the namespace actually
        # working somehow...
        go = self._fixture(namespace="x")
        eq_(go(1, 2), (1, 1, 2))
        eq_(go(3, 4), (2, 3, 4))
        eq_(go(1, 2), (1, 1, 2))
        time.sleep(.3)
        eq_(go(1, 2), (3, 1, 2))

    def test_decorator_custom_expire(self):
        go = self._fixture(expiration_time=.5)
        eq_(go(1, 2), (1, 1, 2))
        eq_(go(3, 4), (2, 3, 4))
        eq_(go(1, 2), (1, 1, 2))
        time.sleep(.3)
        eq_(go(1, 2), (1, 1, 2))
        time.sleep(.3)
        eq_(go(1, 2), (3, 1, 2))

    def test_decorator_expire_callable(self):
        go = self._fixture(expiration_time=lambda: .5)
        eq_(go(1, 2), (1, 1, 2))
        eq_(go(3, 4), (2, 3, 4))
        eq_(go(1, 2), (1, 1, 2))
        time.sleep(.3)
        eq_(go(1, 2), (1, 1, 2))
        time.sleep(.3)
        eq_(go(1, 2), (3, 1, 2))

    def test_decorator_expire_callable_zero(self):
        go = self._fixture(expiration_time=lambda: 0)
        eq_(go(1, 2), (1, 1, 2))
        winsleep()
        eq_(go(1, 2), (2, 1, 2))
        winsleep()
        eq_(go(1, 2), (3, 1, 2))

    def test_explicit_expire(self):
        go = self._fixture(expiration_time=1)
        eq_(go(1, 2), (1, 1, 2))
        eq_(go(3, 4), (2, 3, 4))
        eq_(go(1, 2), (1, 1, 2))
        go.invalidate(1, 2)
        eq_(go(1, 2), (3, 1, 2))

    def test_explicit_set(self):
        go = self._fixture(expiration_time=1)
        eq_(go(1, 2), (1, 1, 2))
        go.set(5, 1, 2)
        eq_(go(3, 4), (2, 3, 4))
        eq_(go(1, 2), 5)
        go.invalidate(1, 2)
        eq_(go(1, 2), (3, 1, 2))
        go.set(0, 1, 3)
        eq_(go(1, 3), 0)

    def test_explicit_get(self):
        go = self._fixture(expiration_time=1)
        eq_(go(1, 2), (1, 1, 2))
        eq_(go.get(1, 2), (1, 1, 2))
        eq_(go.get(2, 1), NO_VALUE)
        eq_(go(2, 1), (2, 2, 1))
        eq_(go.get(2, 1), (2, 2, 1))

    def test_explicit_get_multi(self):
        go = self._multi_fixture(expiration_time=1)
        eq_(go(1, 2), ['1 1', '1 2'])
        eq_(go.get(1, 2), ['1 1', '1 2'])
        eq_(go.get(3, 1), [NO_VALUE, '1 1'])
        eq_(go(3, 1), ['2 3', '1 1'])
        eq_(go.get(3, 1), ['2 3', '1 1'])

    def test_explicit_set_multi(self):
        go = self._multi_fixture(expiration_time=1)
        eq_(go(1, 2), ['1 1', '1 2'])
        eq_(go(1, 2), ['1 1', '1 2'])
        go.set({1: '1 5', 2: '1 6'})
        eq_(go(1, 2), ['1 5', '1 6'])

    def test_explicit_refresh(self):
        go = self._fixture(expiration_time=1)
        eq_(go(1, 2), (1, 1, 2))
        eq_(go.refresh(1, 2), (2, 1, 2))
        eq_(go(1, 2), (2, 1, 2))
        eq_(go(1, 2), (2, 1, 2))
        eq_(go.refresh(1, 2), (3, 1, 2))
        eq_(go(1, 2), (3, 1, 2))

    def test_explicit_refresh_multi(self):
        go = self._multi_fixture(expiration_time=1)
        eq_(go(1, 2), ['1 1', '1 2'])
        eq_(go(1, 2), ['1 1', '1 2'])
        eq_(go.refresh(1, 2), ['2 1', '2 2'])
        eq_(go(1, 2), ['2 1', '2 2'])
        eq_(go(1, 2), ['2 1', '2 2'])

<<<<<<< HEAD
=======
    def test_decorator_key_generator(self):
        def my_key_generator(namespace, fn, **kw):
            fname = fn.__name__
            def generate_key_with_first_argument(*args):
                return fname + "_" + str(args[0])
            return generate_key_with_first_argument

        go = self._fixture(key_generator=my_key_generator)
        eq_(go(1, 2), (1, 1, 2))
        eq_(go(3, 4), (2, 3, 4))
        eq_(go(1, 3), (1, 1, 2))
        time.sleep(.3)
        eq_(go(1, 3), (3, 1, 3))

    def test_decorator_key_generator_multi(self):
        def my_key_generator(namespace, fn, **kw):
            fname = fn.__name__
            def generate_key_with_reversed_order(*args):
                return [fname + '_' + str(a) for a in args][::-1]
            return generate_key_with_reversed_order

        go = self._multi_fixture(key_generator=my_key_generator)
        eq_(go(1, 2), ['1 1', '1 2'])
        eq_(go.get(1, 2), ['1 1', '1 2'])
        eq_(go.get(3, 1), ['1 2', NO_VALUE])
        eq_(go(3, 1), ['1 2', '2 1'])
        eq_(go.get(3, 1), ['1 2', '2 1'])
>>>>>>> ee20e319

class KeyGenerationTest(TestCase):

    def _keygen_decorator(self, namespace=None, **kw):
        canary = []

        def decorate(fn):
            canary.append(util.function_key_generator(namespace, fn, **kw))
            return fn
        return decorate, canary

    def _multi_keygen_decorator(self, namespace=None, **kw):
        canary = []

        def decorate(fn):
            canary.append(
                util.function_multi_key_generator(namespace, fn, **kw))
            return fn
        return decorate, canary

    def test_keygen_fn(self):
        decorate, canary = self._keygen_decorator()

        @decorate
        def one(a, b):
            pass
        gen = canary[0]

        eq_(gen(1, 2), "tests.cache.test_decorator:one|1 2")
        eq_(gen(None, 5), "tests.cache.test_decorator:one|None 5")

    def test_multi_keygen_fn(self):
        decorate, canary = self._multi_keygen_decorator()

        @decorate
        def one(a, b):
            pass
        gen = canary[0]

        eq_(gen(1, 2), [
            "tests.cache.test_decorator:one|1",
            "tests.cache.test_decorator:one|2"
        ])

    def test_keygen_fn_namespace(self):
        decorate, canary = self._keygen_decorator("mynamespace")

        @decorate
        def one(a, b):
            pass
        gen = canary[0]

        eq_(gen(1, 2), "tests.cache.test_decorator:one|mynamespace|1 2")
        eq_(gen(None, 5), "tests.cache.test_decorator:one|mynamespace|None 5")

    def test_key_isnt_unicode_bydefault(self):
        decorate, canary = self._keygen_decorator("mynamespace")

        @decorate
        def one(a, b):
            pass
        gen = canary[0]

        assert isinstance(gen('foo'), str)

    def test_unicode_key(self):
        decorate, canary = self._keygen_decorator("mynamespace",
                                                  to_str=compat.text_type)

        @decorate
        def one(a, b):
            pass
        gen = canary[0]

        eq_(gen(compat.u('méil'), compat.u('drôle')),
            compat.ue("tests.cache.test_decorator:"
                      "one|mynamespace|m\xe9il dr\xf4le"))

    def test_unicode_key_multi(self):
        decorate, canary = self._multi_keygen_decorator(
            "mynamespace",
            to_str=compat.text_type)

        @decorate
        def one(a, b):
            pass
        gen = canary[0]

        eq_(gen(compat.u('méil'), compat.u('drôle')),
            [
                compat.ue(
                    'tests.cache.test_decorator:one|mynamespace|m\xe9il'),
                compat.ue(
                    'tests.cache.test_decorator:one|mynamespace|dr\xf4le')
        ])

    @requires_py3k
    def test_unicode_key_by_default(self):
        decorate, canary = self._keygen_decorator("mynamespace",
                                                  to_str=compat.text_type)

        @decorate
        def one(a, b):
            pass
        gen = canary[0]

        assert isinstance(gen('méil'), str)

        eq_(gen('méil', 'drôle'),
            "tests.cache.test_decorator:"
            "one|mynamespace|m\xe9il dr\xf4le")


class CacheDecoratorTest(_GenericBackendFixture, TestCase):
    backend = "mock"

    def test_cache_arg(self):
        reg = self._region()

        counter = itertools.count(1)

        @reg.cache_on_arguments()
        def generate(x, y):
            return next(counter) + x + y

        eq_(generate(1, 2), 4)
        eq_(generate(2, 1), 5)
        eq_(generate(1, 2), 4)
        generate.invalidate(1, 2)
        eq_(generate(1, 2), 6)

    def test_reentrant_call(self):
        reg = self._region(backend="dogpile.cache.memory")

        counter = itertools.count(1)

        # if these two classes get the same namespace,
        # you get a reentrant deadlock.
        class Foo(object):

            @classmethod
            @reg.cache_on_arguments(namespace="foo")
            def generate(cls, x, y):
                return next(counter) + x + y

        class Bar(object):

            @classmethod
            @reg.cache_on_arguments(namespace="bar")
            def generate(cls, x, y):
                return Foo.generate(x, y)

        eq_(Bar.generate(1, 2), 4)

    def test_multi(self):
        reg = self._region()

        counter = itertools.count(1)

        @reg.cache_multi_on_arguments()
        def generate(*args):
            return ["%d %d" % (arg, next(counter)) for arg in args]

        eq_(generate(2, 8, 10), ['2 2', '8 3', '10 1'])
        eq_(generate(2, 9, 10), ['2 2', '9 4', '10 1'])

        generate.invalidate(2)
        eq_(generate(2, 7, 10), ['2 5', '7 6', '10 1'])

        generate.set({7: 18, 10: 15})
        eq_(generate(2, 7, 10), ['2 5', 18, 15])

    def test_multi_asdict(self):
        reg = self._region()

        counter = itertools.count(1)

        @reg.cache_multi_on_arguments(asdict=True)
        def generate(*args):
            return dict(
                [(arg, "%d %d" % (arg, next(counter))) for arg in args]
            )

        eq_(generate(2, 8, 10), {2: '2 2', 8: '8 3', 10: '10 1'})
        eq_(generate(2, 9, 10), {2: '2 2', 9: '9 4', 10: '10 1'})

        generate.invalidate(2)
        eq_(generate(2, 7, 10), {2: '2 5', 7: '7 6', 10: '10 1'})

        generate.set({7: 18, 10: 15})
        eq_(generate(2, 7, 10), {2: '2 5', 7: 18, 10: 15})

        eq_(
            generate.refresh(2, 7),
            {2: '2 7', 7: '7 8'}
        )
        eq_(generate(2, 7, 10), {2: '2 7', 10: 15, 7: '7 8'})

    def test_multi_asdict_keys_missing(self):
        reg = self._region()

        counter = itertools.count(1)

        @reg.cache_multi_on_arguments(asdict=True)
        def generate(*args):
            return dict(
                [(arg, "%d %d" % (arg, next(counter)))
                 for arg in args if arg != 10]
            )

        eq_(generate(2, 8, 10), {2: '2 1', 8: '8 2'})
        eq_(generate(2, 9, 10), {2: '2 1', 9: '9 3'})

        assert reg.get(10) is NO_VALUE

        generate.invalidate(2)
        eq_(generate(2, 7, 10), {2: '2 4', 7: '7 5'})

        generate.set({7: 18, 10: 15})
        eq_(generate(2, 7, 10), {2: '2 4', 7: 18, 10: 15})

    def test_multi_asdict_keys_missing_existing_cache_fn(self):
        reg = self._region()

        counter = itertools.count(1)

        @reg.cache_multi_on_arguments(
            asdict=True,
            should_cache_fn=lambda v: not v.startswith('8 '))
        def generate(*args):
            return dict(
                [(arg, "%d %d" % (arg, next(counter)))
                 for arg in args if arg != 10]
            )

        eq_(generate(2, 8, 10), {2: '2 1', 8: '8 2'})
        eq_(generate(2, 8, 10), {2: '2 1', 8: '8 3'})
        eq_(generate(2, 8, 10), {2: '2 1', 8: '8 4'})
        eq_(generate(2, 9, 10), {2: '2 1', 9: '9 5'})

        assert reg.get(10) is NO_VALUE

        generate.invalidate(2)
        eq_(generate(2, 7, 10), {2: '2 6', 7: '7 7'})

        generate.set({7: 18, 10: 15})
        eq_(generate(2, 7, 10), {2: '2 6', 7: 18, 10: 15})

    def test_multi_namespace(self):
        reg = self._region()

        counter = itertools.count(1)

        @reg.cache_multi_on_arguments(namespace="foo")
        def generate(*args):
            return ["%d %d" % (arg, next(counter)) for arg in args]

        eq_(generate(2, 8, 10), ['2 2', '8 3', '10 1'])
        eq_(generate(2, 9, 10), ['2 2', '9 4', '10 1'])

        eq_(
            sorted(list(reg.backend._cache)),
            [
                'tests.cache.test_decorator:generate|foo|10',
                'tests.cache.test_decorator:generate|foo|2',
                'tests.cache.test_decorator:generate|foo|8',
                'tests.cache.test_decorator:generate|foo|9']
        )
        generate.invalidate(2)
        eq_(generate(2, 7, 10), ['2 5', '7 6', '10 1'])

        generate.set({7: 18, 10: 15})
        eq_(generate(2, 7, 10), ['2 5', 18, 15])<|MERGE_RESOLUTION|>--- conflicted
+++ resolved
@@ -12,47 +12,32 @@
 class DecoratorTest(_GenericBackendFixture, TestCase):
     backend = "dogpile.cache.memory"
 
-<<<<<<< HEAD
-    def _fixture(self, namespace=None, expiration_time=None):
-        reg = self._region(config_args={"expiration_time": .25})
-=======
     def _fixture(self, namespace=None, expiration_time=None,
                  key_generator=None):
-        reg = self._region(config_args={"expiration_time":.25})
->>>>>>> ee20e319
-
-        counter = itertools.count(1)
-
-        @reg.cache_on_arguments(namespace=namespace,
-<<<<<<< HEAD
-                                expiration_time=expiration_time)
-=======
-                            expiration_time=expiration_time,
-                            function_key_generator=key_generator)
->>>>>>> ee20e319
+        reg = self._region(config_args={"expiration_time": .25})
+
+        counter = itertools.count(1)
+
+        @reg.cache_on_arguments(
+            namespace=namespace,
+            expiration_time=expiration_time,
+            function_key_generator=key_generator)
         def go(a, b):
             val = next(counter)
             return val, a, b
         return go
 
-<<<<<<< HEAD
-    def _multi_fixture(self, namespace=None, expiration_time=None):
-        reg = self._region(config_args={"expiration_time": .25})
-=======
     def _multi_fixture(self, namespace=None, expiration_time=None,
                        key_generator=None):
-        reg = self._region(config_args={"expiration_time":.25})
->>>>>>> ee20e319
-
-        counter = itertools.count(1)
-
-        @reg.cache_multi_on_arguments(namespace=namespace,
-<<<<<<< HEAD
-                                      expiration_time=expiration_time)
-=======
-                            expiration_time=expiration_time,
-                            function_multi_key_generator=key_generator)
->>>>>>> ee20e319
+
+        reg = self._region(config_args={"expiration_time": .25})
+
+        counter = itertools.count(1)
+
+        @reg.cache_multi_on_arguments(
+            namespace=namespace,
+            expiration_time=expiration_time,
+            function_multi_key_generator=key_generator)
         def go(*args):
             val = next(counter)
             return ["%d %s" % (val, arg) for arg in args]
@@ -163,11 +148,10 @@
         eq_(go(1, 2), ['2 1', '2 2'])
         eq_(go(1, 2), ['2 1', '2 2'])
 
-<<<<<<< HEAD
-=======
     def test_decorator_key_generator(self):
         def my_key_generator(namespace, fn, **kw):
             fname = fn.__name__
+
             def generate_key_with_first_argument(*args):
                 return fname + "_" + str(args[0])
             return generate_key_with_first_argument
@@ -182,6 +166,7 @@
     def test_decorator_key_generator_multi(self):
         def my_key_generator(namespace, fn, **kw):
             fname = fn.__name__
+
             def generate_key_with_reversed_order(*args):
                 return [fname + '_' + str(a) for a in args][::-1]
             return generate_key_with_reversed_order
@@ -192,7 +177,7 @@
         eq_(go.get(3, 1), ['1 2', NO_VALUE])
         eq_(go(3, 1), ['1 2', '2 1'])
         eq_(go.get(3, 1), ['1 2', '2 1'])
->>>>>>> ee20e319
+
 
 class KeyGenerationTest(TestCase):
 
