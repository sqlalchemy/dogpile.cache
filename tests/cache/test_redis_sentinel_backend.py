--- conflicted
+++ resolved
@@ -47,15 +47,10 @@
     }
 
 
-<<<<<<< HEAD
 class RedisSentinelCustomSerializerTest(
     _TestRedisSentinelConn, _GenericBackendTest
 ):
-    backend = "dogpile.cache.redis"
-=======
-class RedisSentinelCustomSerializerTest(_TestRedisSentinelConn, _GenericBackendTest):
     backend = "dogpile.cache.redis_sentinel"
->>>>>>> cddd1ed6
     config_args = {
         "arguments": {
             "sentinels": [[REDIS_HOST, REDIS_PORT]],
